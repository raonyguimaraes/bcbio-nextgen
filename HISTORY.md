--- conflicted
+++ resolved
@@ -22,13 +22,10 @@
   due to speed issues.
 - Improve handling of GATK version detection, including support for Appistry versions.
 - Allow interruption of read_through trimming with Ctrl-C.
-<<<<<<< HEAD
 - Improve test suite: use system configuration instead of requiring test specific setup.
   Install and use a local version of nose using the installer provided Python.
-=======
 - Fix for crash with single-end reads in read_through trimming.
 - Added a library complexity calculation for RNA-seq libraries as a QC metric
->>>>>>> 33c3f21d
 
 ## 0.7.4 (October 20, 3013)
 
