--- conflicted
+++ resolved
@@ -223,10 +223,6 @@
         return out_file
     fai_file = ref.fasta_idx(dd.get_ref_file(data))
     with file_transaction(data, out_file) as tx_out_file:
-<<<<<<< HEAD
-        cmd = "bedtools slop -i {bed_file} -g {fai_file} -b {padding} | bedtools merge -i - > {tx_out_file}"
-=======
-        cmd = "{bedtools} slop -i {bed_file} -g {fai_file} -b {padding} > {tx_out_file}"
->>>>>>> 972ee895
+        cmd = "{bedtools} slop -i {bed_file} -g {fai_file} -b {padding} | bedtools merge -i - > {tx_out_file}"
         do.run(cmd.format(**locals()), "Pad BED file", data)
     return out_file