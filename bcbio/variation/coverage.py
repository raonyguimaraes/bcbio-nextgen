"""Examine and query coverage in sequencing experiments.

Provides estimates of coverage intervals based on callable regions
"""
import itertools
import os
import sys
import shutil
import yaml

import pybedtools
import pandas as pd
import numpy as np
import pysam
import toolz as tz

from bcbio.variation.bedutils import clean_file
from bcbio.utils import (file_exists, chdir, safe_makedir,
                         append_stem, is_gzipped, remove_plus,
                         open_gzipsafe, copy_plus, splitext_plus)
from bcbio.bam import ref
from bcbio.distributed.transaction import file_transaction, tx_tmpdir
from bcbio.log import logger
from bcbio.pipeline import datadict as dd
from bcbio.provenance import do
from bcbio import bam, broad, utils
from bcbio.bam import sambamba
from bcbio.pipeline import config_utils
from bcbio.variation import vcfutils

def assign_interval(data):
    """Identify coverage based on percent of genome covered and relation to targets.

    Classifies coverage into 3 categories:
      - genome: Full genome coverage
      - regional: Regional coverage, like exome capture, with off-target reads
      - amplicon: Amplication based regional coverage without off-target reads
    """
    genome_cov_thresh = 0.40  # percent of genome covered for whole genome analysis
    offtarget_thresh = 0.05  # percent of offtarget reads required to be capture (not amplification) based
    if not dd.get_coverage_interval(data):
        vrs = dd.get_variant_regions_merged(data)
        callable_file = dd.get_sample_callable(data)
        if vrs:
            callable_size = pybedtools.BedTool(vrs).total_coverage()
        else:
            callable_size = pybedtools.BedTool(callable_file).total_coverage()
        total_size = sum([c.size for c in ref.file_contigs(dd.get_ref_file(data), data["config"])])
        genome_cov_pct = callable_size / float(total_size)
        if genome_cov_pct > genome_cov_thresh:
            cov_interval = "genome"
            offtarget_pct = 0.0
        elif not vrs:
            cov_interval = "regional"
            offtarget_pct = 0.0
        else:
            offtarget_pct = _count_offtarget(data, data["work_bam"], vrs or callable_file, "variant_regions")
            if offtarget_pct > offtarget_thresh:
                cov_interval = "regional"
            else:
                cov_interval = "amplicon"
        logger.info("%s: Assigned coverage as '%s' with %.1f%% genome coverage and %.1f%% offtarget coverage"
                    % (dd.get_sample_name(data), cov_interval, genome_cov_pct * 100.0, offtarget_pct * 100.0))
        data["config"]["algorithm"]["coverage_interval"] = cov_interval
    return data

def _count_offtarget(data, bam_file, bed_file, target_name):
    mapped_unique = sambamba.number_of_mapped_reads(data, bam_file, keep_dups=False)
    ontarget = sambamba.number_mapped_reads_on_target(
        data, bed_file, bam_file, keep_dups=False, target_name=target_name)
    if mapped_unique:
        return float(mapped_unique - ontarget) / mapped_unique
    return 0.0

def calculate(bam_file, data):
    """Calculate coverage in parallel using samtools depth through goleft.

    samtools depth removes duplicates and secondary reads from the counts:
    if ( b->core.flag & (BAM_FUNMAP | BAM_FSECONDARY | BAM_FQCFAIL | BAM_FDUP) ) continue;
    """
    params = {"window_size": 5000, "parallel_window_size": 1e5, "min": dd.get_coverage_depth_min(data),
              "high_multiplier": 20}
    prefix = os.path.join(
        utils.safe_makedir(os.path.join(dd.get_work_dir(data), "align", dd.get_sample_name(data))),
        "%s-coverage" % (dd.get_sample_name(data)))
    out_file = prefix + ".depth.bed"
    callable_file = prefix + ".callable.bed"
    variant_regions = dd.get_variant_regions_merged(data)
    variant_regions_avg_cov = get_average_coverage(data, bam_file, variant_regions,
                                                   "variant_regions", file_prefix=prefix)
    if not utils.file_uptodate(out_file, bam_file):
        ref_file = dd.get_ref_file(data)
        cmd = ["goleft", "depth", "--windowsize", str(params["window_size"]), "--q", "1",
               "--mincov", str(params["min"]), "--reference", ref_file,
               "--processes", str(dd.get_num_cores(data)), "--stats", "--ordered"]
        if variant_regions:
            window_file = "%s-tocalculate-windows.bed" % utils.splitext_plus(out_file)[0]
            if not utils.file_uptodate(window_file, bam_file):
                with file_transaction(data, window_file) as tx_out_file:
                    pybedtools.BedTool().window_maker(w=params["parallel_window_size"],
                                                      b=pybedtools.BedTool(variant_regions)).saveas(tx_out_file)
            cmd += ["--bed", window_file]
        max_depth = _get_max_depth(variant_regions_avg_cov, params, data)
        if max_depth:
            cmd += ["--maxmeandepth", str(int(max_depth))]
        with file_transaction(data, out_file) as tx_out_file:
            with utils.chdir(os.path.dirname(tx_out_file)):
                tx_callable_file = tx_out_file.replace(".depth.bed", ".callable.bed")
                prefix = tx_out_file.replace(".depth.bed", "")
                cmd += ["--prefix", prefix, bam_file]
                bcbio_env = utils.get_bcbio_env()
                msg = "Calculate coverage: %s" % dd.get_sample_name(data)
                do.run(cmd, msg, env=bcbio_env)
                shutil.move(tx_callable_file, callable_file)
    return out_file, callable_file, _extract_highdepth(callable_file, data), variant_regions_avg_cov

def _extract_highdepth(callable_file, data):
    out_file = callable_file.replace(".callable.bed", ".highdepth.bed")
    if not utils.file_uptodate(out_file, callable_file):
        with file_transaction(data, out_file) as tx_out_file:
            with open(callable_file) as in_handle:
                with open(tx_out_file, "w") as out_handle:
                    for line in in_handle:
                        parts = line.strip().split("\t")
                        if "EXCESSIVE_COVERAGE" in parts:
                            out_handle.write("\t".join(parts[:3] + ["highdepth"]) + "\n")
    return out_file

def _get_max_depth(average_coverage, params, data):
    """Calculate maximum depth based on a rough multiplier of average coverage.
    """
    if dd.get_coverage_interval(data) == "genome":
        avg_cov = max(30.0, average_coverage)
        return avg_cov * params["high_multiplier"]

def get_average_coverage(data, bam_file, bed_file=None, target_name="genome", file_prefix=None):
    logger.debug("Calculation average coverage of " + bam_file +
                 " on " + target_name + ((" " + bed_file) if bed_file else ""))
    file_prefix = file_prefix or os.path.join(
        utils.safe_makedir(os.path.join(dd.get_work_dir(data), "align", dd.get_sample_name(data))),
        "%s-coverage" % (dd.get_sample_name(data)))
    cache_file = file_prefix + "-" + target_name + "-stats.yaml"
    if utils.file_uptodate(cache_file, bam_file):
        with open(cache_file) as in_handle:
            stats = yaml.safe_load(in_handle)
        return stats["avg_coverage"]
    if bed_file:
        avg_cov = _average_target_coverage(data, bed_file, bam_file, target_name=target_name)
    else:
        avg_cov = _average_genome_coverage(data, bam_file)
    stats = {"avg_coverage": avg_cov}
    with open(cache_file, "w") as out_handle:
        yaml.safe_dump(stats, out_handle, default_flow_style=False, allow_unicode=False)
    return avg_cov

def _average_genome_coverage(data, bam_file):
    total = sum([c.size for c in ref.file_contigs(dd.get_ref_file(data), data["config"])])
    read_counts = sambamba.number_of_mapped_reads(data, bam_file, keep_dups=False)
    with pysam.Samfile(bam_file, "rb") as pysam_bam:
        read_size = np.median(list(itertools.islice((a.query_length for a in pysam_bam.fetch()), 1e5)))
    avg_cov = float(read_counts * read_size) / total
    return avg_cov

def _average_target_coverage(data, bed_file, bam_file, target_name):
    sambamba_depth_file = regions_coverage(data, bed_file, bam_file, target_name)
    avg_covs = []
    mean_cov_col = None
    total_len = 0
    with open(sambamba_depth_file) as fh:
        for line in fh:
            if line.startswith('#'):
                mean_cov_col = line.split('\t').index('meanCoverage')
                continue
            line_tokens = line.replace('\n', '').split()
            start, end = map(int, line_tokens[1:3])
            size = end - start
            avg_covs.append(float(line_tokens[mean_cov_col]) * size)
            total_len += size
    avg_cov = sum(avg_covs) / total_len if total_len > 0 else 0
    return avg_cov

def decorate_problem_regions(query_bed, problem_bed_dir, data):
    """
    decorate query_bed with percentage covered by BED files of regions specified
    in the problem_bed_dir
    """
    if is_gzipped(query_bed):
        stem, _ = os.path.splitext(query_bed)
        stem, ext = os.path.splitext(stem)
    else:
        stem, ext = os.path.splitext(query_bed)
    out_file = stem + ".problem_annotated" + ext + ".gz"
    if file_exists(out_file):
        return out_file
    bed_files = _find_bed_files(problem_bed_dir)
    bed_file_string = " ".join(bed_files)
    names = [os.path.splitext(os.path.basename(x))[0] for x in bed_files]
    names_string = " ".join(names)
    with open_gzipsafe(query_bed) as in_handle:
        header = map(str, in_handle.next().strip().split())
    header = "\t".join(header + names)
    cmd = ("bedtools annotate -i {query_bed} -files {bed_file_string} "
           "-names {names_string} | sed -s 's/^#.*$/{header}/' | bgzip -c > {tx_out_file}")
    with file_transaction(data, out_file) as tx_out_file:
        message = "Annotate %s with problem regions." % query_bed
        do.run(cmd.format(**locals()), message)
    return out_file

def _find_bed_files(path):
    """
    recursively walk directories to find all of the BED files in the
    problem regions directory
    """
    bed_files = []
    for dirpath, subdirs, files in os.walk(path):
        for x in files:
            if x.endswith(".bed") or x.endswith(".bed.gz"):
                bed_files.append(os.path.join(dirpath, x))
    return bed_files

def _silence_run(cmd):
    do._do_run(cmd, False)

def checkpoint(stem):
    def check_file(f):
        def wrapper(*args, **kwargs):
            out_file = append_stem(args[0], stem)
            if file_exists(out_file):
                logger.debug("Skipping %s" % out_file)
                return out_file
            return f(*args, **kwargs)
        return wrapper
    return check_file

@checkpoint("_summary")
def _calculate_percentiles(in_file, sample, data=None):
    """
    Parse pct bases per region to summarize it in
    7 different pct of regions points with pct bases covered
    higher than a completeness cutoff (5, 10, 20, 50 ...)
    """
    has_data = False
    with open(in_file) as in_handle:
        for i, line in enumerate(in_handle):
            if i > 0:
                has_data = True
                break
    if not has_data:
        return in_file
    out_file = append_stem(in_file, "_summary")
    out_total_file = append_stem(in_file, "_total_summary")
    dt = pd.read_csv(in_file, sep="\t", index_col=False)
    pct = dict()
    pct_bases = dict()
    size = np.array(dt["chromEnd"]) - np.array(dt["chromStart"])
    for cutoff in [h for h in list(dt) if h.startswith("percentage")]:
        a = np.array(dt[cutoff])
        for p_point in [0.01, 10, 25, 50, 75, 90, 99.9]:
            q = np.percentile(a, p_point)
            pct[(cutoff, p_point)] = q
        pct_bases[cutoff] = sum(size * a)/float(sum(size))

    with file_transaction(data, out_total_file) as tx_file:
        with open(tx_file, 'w') as out_handle:
            print >>out_handle, "cutoff_reads\tbases_pct\tsample"
            for k in pct_bases:
                print >>out_handle, "\t".join(map(str, [k, pct_bases[k], sample]))
    with file_transaction(data, out_file) as tx_file:
        with open(tx_file, 'w') as out_handle:
            print >>out_handle, "cutoff_reads\tregion_pct\tbases_pct\tsample"
            for k in pct:
                print >>out_handle, "\t".join(map(str, [k[0], k[1], pct[k], sample]))
    # To move metrics to multiqc, will remove older files
    # when bcbreport accepts these one, to avoid errors
    # while porting everything to multiqc
    # These files will be copied to final
    out_file_fixed = os.path.join(os.path.dirname(out_file), "%s_bcbio_coverage.txt" % sample)
    out_total_fixed = os.path.join(os.path.dirname(out_file), "%s_bcbio_coverage_avg.txt" % sample)
    copy_plus(out_file, out_file_fixed)
    copy_plus(out_total_file, out_total_fixed)
    return out_file_fixed

def _read_regions(fn):
    """
    Save in a dict the position of regions with
    the information of the coverage stats.
    """
    regions = {}
    with open(fn) as in_handle:
        for line in in_handle:
            if line.startswith("chrom"):
                regions["header"] = line.strip()
                continue
            idx = "".join(line.split("\t")[:2])
            regions[idx] = line.strip()
    return regions

@checkpoint("_fixed")
def _add_high_covered_regions(in_file, bed_file, sample, data=None):
    """
    Add regions with higher coverage than the limit
    as fully covered.
    """
    out_file = append_stem(in_file, "_fixed")
    regions = _read_regions(in_file)
    with file_transaction(data, out_file) as out_tx:
        with open(bed_file) as in_handle:
            with open(out_tx, 'w') as out_handle:
                if "header" in regions:
                    print >>out_handle, regions["header"]
                for line in in_handle:
                    idx = "".join(line.split("\t")[:2])
                    if idx not in regions:
                        print >>out_handle, "%s\t1000\t1000\t100\t100\t100\t100\t100\t100\t100\t100\t100\t100\t%s" % (line.strip(), sample)
                    else:
                        print >>out_handle, regions[idx]
    return out_file

<<<<<<< HEAD
def coverage(data, out_dir):
    """
    Calculate coverage at different completeness cutoff
    for region in coverage option.
    """
    bed_file = dd.get_coverage(data)
    sambamba = config_utils.get_program("sambamba", data["config"])
    work_dir = safe_makedir(out_dir)
    if not bed_file:
        return None
    cleaned_bed = clean_file(bed_file, data, prefix="cov-", simple=True)

    with chdir(work_dir):
        in_bam = dd.get_align_bam(data) or dd.get_work_bam(data)
        sample = dd.get_sample_name(data)
        logger.debug("doing coverage for %s" % sample)
        parse_file = os.path.join(sample + "_coverage.bed")
        parse_total_file = os.path.join(sample + "_cov_total.tsv")
        cores = dd.get_num_cores(data)
        if not file_exists(parse_file):
            with tx_tmpdir(data, work_dir) as tmp_dir:
                with file_transaction(data, parse_file) as out_tx:
                    cmd = ("{sambamba} depth region -F \"not unmapped and not duplicate\" -t {cores} "
                           "%s -T 1 -T 5 -T 10 -T 20 -T 40 -T 50 -T 60 -T 70 "
                           "-T 80 -T 100 -L {cleaned_bed} {in_bam} | sed 's/# "
                           "chrom/chrom/' > {out_tx}")
                    do.run(cmd.format(**locals()) % "-C 1000", "Run coverage for {}".format(sample))
        parse_file = _add_high_covered_regions(parse_file, cleaned_bed,  sample, data=data)
        parse_file = _calculate_percentiles(os.path.abspath(parse_file), sample, data=data)
    return os.path.abspath(parse_file)

def _summary_variants(in_file, out_file, data=None):
=======
def _summary_variants(in_file, out_file):
>>>>>>> 6bfd80c8
    """Parse GC and depth variant file
       to be ready for multiqc.
    """
    dt = pd.read_csv(in_file, sep="\t", index_col=False,
                     dtype={"CG": np.float64, "depth": np.float64}, na_values=["."]).dropna()
    row = list()
    with file_transaction(data, out_file) as out_tx:
        cg = dt["CG"]
        d = dt["depth"]
        for p_point in [0.01, 10, 25, 50, 75, 90, 99.9, 100]:
            if len(cg) > 0:
                q_cg = np.percentile(cg, p_point)
            else:
                q_cg = 0
            if len(d) > 0:
                q_d = np.percentile(d, p_point)
            else:
                q_d = 0
            row.append([p_point, q_d, q_cg])
        pd.DataFrame(row).to_csv(out_tx, header=["pct_variants", "depth", "cg"], index=False, sep="\t")

def _read_bcffile(out_file):
    out = {}
    with open(out_file) as in_handle:
        for line in in_handle:
            if line.startswith("SN") and line.find("records") > -1:
                out["Variations (total)"] = line.split()[-1]
            elif line.startswith("SN") and line.find("SNPs") > -1:
                out["Variations (SNPs)"] = line.split()[-1]
            elif line.startswith("SN") and line.find("indels") > -1:
                out["Variations (indels)"] = line.split()[-1]
            elif line.startswith("TSTV"):
                out["Variations (ts/tv)"] = line.split()[4]
            elif line.startswith("PSC"):
                # out["Variations (homozygous)"] = line.split()[3]
                out["Variations (alt homozygous)"] = line.split()[4]
                out["Variations (heterozygous)"] = line.split()[5]
    return out

def _get_variant_callers(data):
    """Use first caller if ensemble is not active"""
    callers = dd.get_variantcaller(data)
    if not callers:
        return None
    if isinstance(callers, basestring):
        callers = [callers]
    active_callers = [c.get("variantcaller") for c in data.get("variants", [{}])]
    active_vcf = [c.get("vrn_file") for c in data.get("variants", [{}])]
    active_germline = [c.get("germline") for c in data.get("variants", [{}])]
    vcf = dict(zip(active_callers, active_vcf))
    germline = dict(zip(active_callers, active_germline))
    if "ensemble" in active_callers:
        vcf_fn = vcf["ensemble"]
    else:
        vcf_fn = vcf[callers[0]]
    if not vcf_fn:
        vcf_fn = germline[callers[0]]
    return vcf_fn

def _run_bcftools(data, out_dir):
    """Get variants stats"""
    vcf_file = _get_variant_callers(data)
    opts = "-f PASS"
    if tz.get_in(("config", "algorithm", "jointcaller"), data):
        opts = ""
    out = {}
    if vcf_file:
        name = dd.get_sample_name(data)
        stem = os.path.join(out_dir, os.path.basename(splitext_plus(vcf_file)[0]))
        out_file = "%s-%s-bcfstats.tsv" % (stem, name)
        bcftools = config_utils.get_program("bcftools", data["config"])
        if not file_exists(out_file):
            cmd = ("{bcftools} stats -s {name} {opts} {vcf_file} > {out_file}")
            do.run(cmd.format(**locals()), "basic vcf stats %s" % dd.get_sample_name(data))
        out[name] = _read_bcffile(out_file)
    return out

def variants(data, out_dir):
    """Variants QC metrics"""
    if not "variants" in data:
        return None
    work_dir = safe_makedir(out_dir)
    sample = dd.get_sample_name(data)
    bcfstats = _run_bcftools(data, work_dir)
    bed_file = dd.get_coverage(data)
    bcf_out = os.path.join(sample + "_bcbio_variants_stats.txt")
    cg_file = os.path.join(sample + "_with-gc.vcf.gz")
    parse_file = os.path.join(sample + "_gc-depth-parse.tsv")
    qc_file = os.path.join(sample + "_bcbio_variants.txt")
    with chdir(work_dir):
        if not file_exists(bcf_out):
            with open(bcf_out, "w") as out_handle:
                yaml.safe_dump(bcfstats, out_handle, default_flow_style=False, allow_unicode=False)
        if "vrn_file" not in data or not bed_file:
            return None

        in_vcf = data['vrn_file']
        cleaned_bed = clean_file(bed_file, data)
        if file_exists(qc_file):
            return qc_file
        in_bam = dd.get_align_bam(data) or dd.get_work_bam(data)
        ref_file = dd.get_ref_file(data)
        assert ref_file, "Need the reference genome fasta file."
        bed_file = dd.get_variant_regions(data)
        in_bam = dd.get_align_bam(data) or dd.get_work_bam(data)
        num_cores = dd.get_num_cores(data)
        broad_runner = broad.runner_from_config_safe(data["config"])
        if in_bam and broad_runner and broad_runner.has_gatk():
            if not file_exists(parse_file):
                with file_transaction(data, cg_file) as tx_out:
                    params = ["-T", "VariantAnnotator",
                              "-R", ref_file,
                              "-L", cleaned_bed,
                              "-I", in_bam,
                              "-A", "GCContent",
                              "-A", "Coverage",
                              "--variant", in_vcf,
                              "--out", tx_out]
                    broad_runner.run_gatk(params)
                cg_file = vcfutils.bgzip_and_index(cg_file, data["config"])

            if not file_exists(parse_file):
                with file_transaction(data, parse_file) as out_tx:
                    with open(out_tx, 'w') as out_handle:
                        print >>out_handle, "CG\tdepth\tsample"
                    cmd = ("bcftools query -s {sample} -f '[%GC][\\t%DP][\\t%SAMPLE]\\n' -R "
                            "{bed_file} {cg_file} >> {out_tx}")
                    do.run(cmd.format(**locals()),
                            "Calculating GC content and depth for %s" % in_vcf)
                    logger.debug('parsing coverage: %s' % sample)
            if not file_exists(qc_file):
                # This files will be copied to final
                _summary_variants(parse_file, qc_file, data=data)
            if file_exists(qc_file) and file_exists(parse_file):
                remove_plus(cg_file)

def regions_coverage(data, bed_file, bam_file, target_name):
    work_dir = utils.safe_makedir(os.path.join(dd.get_work_dir(data), "coverage", dd.get_sample_name(data)))
    out_file = os.path.join(work_dir, target_name + "_regions_depth.bed")
    if utils.file_uptodate(out_file, bam_file) and utils.file_uptodate(out_file, bed_file):
        return out_file
    with file_transaction(out_file) as tx_out_file:
        cmdl = sambamba.make_command(data, "depth region", bam_file, bed_file) + " -o " + tx_out_file
        message = "Calculating regions coverage of {target_name} in {bam_file}"
        do.run(cmdl, message.format(**locals()))
    return out_file

def priority_coverage(data, out_dir):
    from bcbio.structural import prioritize
    bed_file = dd.get_svprioritize(data)
    if not bed_file or not file_exists(bed_file) or prioritize.is_gene_list(bed_file):
        return data

    work_dir = safe_makedir(out_dir)
    sample = dd.get_sample_name(data)
    cleaned_bed = clean_file(bed_file, data, prefix="cov-", simple=True)
    out_file = os.path.join(work_dir, sample + "_priority_depth.bed")
    in_bam = dd.get_align_bam(data) or dd.get_work_bam(data)
<<<<<<< HEAD
    sambamba = config_utils.get_program("sambamba", data, default="sambamba")
    with tx_tmpdir(data) as tmp_dir:
        cleaned_bed = clean_file(bed_file, data, prefix="cov-", simple=True)
        with file_transaction(data, out_file) as tx_out_file:
            parse_cmd = "awk '{print $1\"\t\"$2\"\t\"$2\"\t\"$3\"\t\"$10}' | sed '1d'"
            cmd = ("{sambamba} depth base -t {nthreads} -L {cleaned_bed} "
                   "-F \"not unmapped\" "
                   "{in_bam} | {parse_cmd} > {tx_out_file}")
            message = "Calculating coverage of {bed_file} regions in {in_bam}"
            do.run(cmd.format(**locals()), message.format(**locals()))
=======
    if utils.file_uptodate(out_file, cleaned_bed) and utils.file_uptodate(out_file, in_bam):
        return out_file
    with file_transaction(out_file) as tx_out_file:
        cmdl = sambamba.make_command(data, "depth base", in_bam, cleaned_bed)
        parse_cmd = "awk '{print $1\"\t\"$2\"\t\"$2\"\t\"$3\"\t\"$10}' | sed '1d'"
        cmdl += " | {parse_cmd} > {tx_out_file}"
        message = "Calculating base coverage of {bed_file} in {in_bam}"
        do.run(cmdl.format(**locals()), message.format(**locals()))
>>>>>>> 6bfd80c8
    return out_file

def priority_total_coverage(data, out_dir):
    """
    calculate coverage at 10 depth intervals in the priority regions
    """
    from bcbio.structural import prioritize
    bed_file = dd.get_svprioritize(data)
    if not bed_file and not file_exists(bed_file) or prioritize.is_gene_list(bed_file):
        return {}
    in_bam = dd.get_align_bam(data) or dd.get_work_bam(data)
    cleaned_bed = clean_file(bed_file, data, prefix="svprioritize-")
    work_dir = safe_makedir(out_dir)
    sample = dd.get_sample_name(data)
    out_file = os.path.join(work_dir, sample + "_priority_total_coverage.bed")
    if utils.file_uptodate(out_file, cleaned_bed) and utils.file_uptodate(out_file, in_bam):
        return out_file
<<<<<<< HEAD
    nthreads = dd.get_num_cores(data)
    in_bam = dd.get_align_bam(data) or dd.get_work_bam(data)
    sambamba = config_utils.get_program("sambamba", data, default="sambamba")
    with tx_tmpdir(data) as tmp_dir:
        cleaned_bed = clean_file(bed_file, data)
        with file_transaction(data, out_file) as tx_out_file:
            cmd = ("{sambamba} depth region -t {nthreads} -L {cleaned_bed} "
                   "-F \"not unmapped\" "
                   "-T 10 -T 20 -T 30 -T 40 -T 50 -T 60 -T 70 -T 80 -T 90 -T 100 "
                   "{in_bam} -o {tx_out_file}")
            message = "Calculating coverage of {bed_file} regions in {in_bam}"
            do.run(cmd.format(**locals()), message.format(**locals()))
    # data['priority_total_coverage'] = os.path.abspath(out_file)
    return out_file
=======
    cmdl = sambamba.make_command(data, "depth region", in_bam, cleaned_bed,
                                 depth_thresholds=[10, 20, 30, 40, 50, 60, 70, 80, 90, 100])
    with file_transaction(out_file) as tx_out_file:
        message = "Calculating region coverage of {bed_file} in {in_bam}"
        do.run(cmdl + " -o " + tx_out_file, message.format(**locals()))
    logger.debug("Saved svprioritize coverage into " + out_file)
    return out_file

def coverage_region_detailed_stats(data, out_dir):
    """
    Calculate coverage at different completeness cutoff
    for region in coverage option.
    """
    bed_file = dd.get_coverage(data)
    if not bed_file:
        return None
    work_dir = safe_makedir(out_dir)
    cleaned_bed = clean_file(bed_file, data, prefix="cov-", simple=True)

    with chdir(work_dir):
        in_bam = dd.get_align_bam(data) or dd.get_work_bam(data)
        sample = dd.get_sample_name(data)
        logger.debug("doing coverage for %s" % sample)
        parse_total_file = os.path.join(sample + "_cov_total.tsv")
        parse_file = os.path.join(sample + "_coverage.bed")
        if utils.file_uptodate(parse_file, cleaned_bed) and utils.file_uptodate(parse_file, in_bam):
            pass
        else:
            with file_transaction(parse_file) as out_tx:
                cmdl = sambamba.make_command(data, "depth region", in_bam, cleaned_bed,
                                             depth_thresholds=[1, 5, 10, 20, 40, 50, 60, 70, 80, 100],
                                             max_cov=1000)
                cmdl += " | sed 's/# chrom/chrom/' > " + out_tx
                do.run(cmdl, "Run coverage regional analysis for {}".format(sample))
        parse_file = _add_high_covered_regions(parse_file, cleaned_bed, sample)
        parse_file = _calculate_percentiles(os.path.abspath(parse_file), sample)
    return os.path.abspath(parse_file)
>>>>>>> 6bfd80c8
<|MERGE_RESOLUTION|>--- conflicted
+++ resolved
@@ -4,7 +4,6 @@
 """
 import itertools
 import os
-import sys
 import shutil
 import yaml
 
@@ -19,11 +18,11 @@
                          append_stem, is_gzipped, remove_plus,
                          open_gzipsafe, copy_plus, splitext_plus)
 from bcbio.bam import ref
-from bcbio.distributed.transaction import file_transaction, tx_tmpdir
+from bcbio.distributed.transaction import file_transaction
 from bcbio.log import logger
 from bcbio.pipeline import datadict as dd
 from bcbio.provenance import do
-from bcbio import bam, broad, utils
+from bcbio import broad, utils
 from bcbio.bam import sambamba
 from bcbio.pipeline import config_utils
 from bcbio.variation import vcfutils
@@ -316,42 +315,7 @@
                         print >>out_handle, regions[idx]
     return out_file
 
-<<<<<<< HEAD
-def coverage(data, out_dir):
-    """
-    Calculate coverage at different completeness cutoff
-    for region in coverage option.
-    """
-    bed_file = dd.get_coverage(data)
-    sambamba = config_utils.get_program("sambamba", data["config"])
-    work_dir = safe_makedir(out_dir)
-    if not bed_file:
-        return None
-    cleaned_bed = clean_file(bed_file, data, prefix="cov-", simple=True)
-
-    with chdir(work_dir):
-        in_bam = dd.get_align_bam(data) or dd.get_work_bam(data)
-        sample = dd.get_sample_name(data)
-        logger.debug("doing coverage for %s" % sample)
-        parse_file = os.path.join(sample + "_coverage.bed")
-        parse_total_file = os.path.join(sample + "_cov_total.tsv")
-        cores = dd.get_num_cores(data)
-        if not file_exists(parse_file):
-            with tx_tmpdir(data, work_dir) as tmp_dir:
-                with file_transaction(data, parse_file) as out_tx:
-                    cmd = ("{sambamba} depth region -F \"not unmapped and not duplicate\" -t {cores} "
-                           "%s -T 1 -T 5 -T 10 -T 20 -T 40 -T 50 -T 60 -T 70 "
-                           "-T 80 -T 100 -L {cleaned_bed} {in_bam} | sed 's/# "
-                           "chrom/chrom/' > {out_tx}")
-                    do.run(cmd.format(**locals()) % "-C 1000", "Run coverage for {}".format(sample))
-        parse_file = _add_high_covered_regions(parse_file, cleaned_bed,  sample, data=data)
-        parse_file = _calculate_percentiles(os.path.abspath(parse_file), sample, data=data)
-    return os.path.abspath(parse_file)
-
 def _summary_variants(in_file, out_file, data=None):
-=======
-def _summary_variants(in_file, out_file):
->>>>>>> 6bfd80c8
     """Parse GC and depth variant file
        to be ready for multiqc.
     """
@@ -510,27 +474,14 @@
     cleaned_bed = clean_file(bed_file, data, prefix="cov-", simple=True)
     out_file = os.path.join(work_dir, sample + "_priority_depth.bed")
     in_bam = dd.get_align_bam(data) or dd.get_work_bam(data)
-<<<<<<< HEAD
-    sambamba = config_utils.get_program("sambamba", data, default="sambamba")
-    with tx_tmpdir(data) as tmp_dir:
-        cleaned_bed = clean_file(bed_file, data, prefix="cov-", simple=True)
-        with file_transaction(data, out_file) as tx_out_file:
-            parse_cmd = "awk '{print $1\"\t\"$2\"\t\"$2\"\t\"$3\"\t\"$10}' | sed '1d'"
-            cmd = ("{sambamba} depth base -t {nthreads} -L {cleaned_bed} "
-                   "-F \"not unmapped\" "
-                   "{in_bam} | {parse_cmd} > {tx_out_file}")
-            message = "Calculating coverage of {bed_file} regions in {in_bam}"
-            do.run(cmd.format(**locals()), message.format(**locals()))
-=======
     if utils.file_uptodate(out_file, cleaned_bed) and utils.file_uptodate(out_file, in_bam):
         return out_file
-    with file_transaction(out_file) as tx_out_file:
+    with file_transaction(data, out_file) as tx_out_file:
         cmdl = sambamba.make_command(data, "depth base", in_bam, cleaned_bed)
         parse_cmd = "awk '{print $1\"\t\"$2\"\t\"$2\"\t\"$3\"\t\"$10}' | sed '1d'"
         cmdl += " | {parse_cmd} > {tx_out_file}"
         message = "Calculating base coverage of {bed_file} in {in_bam}"
         do.run(cmdl.format(**locals()), message.format(**locals()))
->>>>>>> 6bfd80c8
     return out_file
 
 def priority_total_coverage(data, out_dir):
@@ -548,25 +499,9 @@
     out_file = os.path.join(work_dir, sample + "_priority_total_coverage.bed")
     if utils.file_uptodate(out_file, cleaned_bed) and utils.file_uptodate(out_file, in_bam):
         return out_file
-<<<<<<< HEAD
-    nthreads = dd.get_num_cores(data)
-    in_bam = dd.get_align_bam(data) or dd.get_work_bam(data)
-    sambamba = config_utils.get_program("sambamba", data, default="sambamba")
-    with tx_tmpdir(data) as tmp_dir:
-        cleaned_bed = clean_file(bed_file, data)
-        with file_transaction(data, out_file) as tx_out_file:
-            cmd = ("{sambamba} depth region -t {nthreads} -L {cleaned_bed} "
-                   "-F \"not unmapped\" "
-                   "-T 10 -T 20 -T 30 -T 40 -T 50 -T 60 -T 70 -T 80 -T 90 -T 100 "
-                   "{in_bam} -o {tx_out_file}")
-            message = "Calculating coverage of {bed_file} regions in {in_bam}"
-            do.run(cmd.format(**locals()), message.format(**locals()))
-    # data['priority_total_coverage'] = os.path.abspath(out_file)
-    return out_file
-=======
     cmdl = sambamba.make_command(data, "depth region", in_bam, cleaned_bed,
                                  depth_thresholds=[10, 20, 30, 40, 50, 60, 70, 80, 90, 100])
-    with file_transaction(out_file) as tx_out_file:
+    with file_transaction(data, out_file) as tx_out_file:
         message = "Calculating region coverage of {bed_file} in {in_bam}"
         do.run(cmdl + " -o " + tx_out_file, message.format(**locals()))
     logger.debug("Saved svprioritize coverage into " + out_file)
@@ -587,18 +522,17 @@
         in_bam = dd.get_align_bam(data) or dd.get_work_bam(data)
         sample = dd.get_sample_name(data)
         logger.debug("doing coverage for %s" % sample)
-        parse_total_file = os.path.join(sample + "_cov_total.tsv")
+        os.path.join(sample + "_cov_total.tsv")
         parse_file = os.path.join(sample + "_coverage.bed")
         if utils.file_uptodate(parse_file, cleaned_bed) and utils.file_uptodate(parse_file, in_bam):
             pass
         else:
-            with file_transaction(parse_file) as out_tx:
+            with file_transaction(data, parse_file) as out_tx:
                 cmdl = sambamba.make_command(data, "depth region", in_bam, cleaned_bed,
                                              depth_thresholds=[1, 5, 10, 20, 40, 50, 60, 70, 80, 100],
                                              max_cov=1000)
                 cmdl += " | sed 's/# chrom/chrom/' > " + out_tx
                 do.run(cmdl, "Run coverage regional analysis for {}".format(sample))
-        parse_file = _add_high_covered_regions(parse_file, cleaned_bed, sample)
-        parse_file = _calculate_percentiles(os.path.abspath(parse_file), sample)
-    return os.path.abspath(parse_file)
->>>>>>> 6bfd80c8
+        parse_file = _add_high_covered_regions(parse_file, cleaned_bed, sample, data=data)
+        parse_file = _calculate_percentiles(os.path.abspath(parse_file), sample, data=data)
+    return os.path.abspath(parse_file)