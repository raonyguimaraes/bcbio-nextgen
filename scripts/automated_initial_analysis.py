--- conflicted
+++ resolved
@@ -237,12 +237,8 @@
             has_barcodes = True
             tag_sizes.extend([len(b["sequence"]) for b in item["multiplex"]])
             fastq_sizes.append(_get_fastq_size(item, fastq_dir, fc_name))
-<<<<<<< HEAD
-    
-=======
     if not has_barcodes: # nothing to worry about
         return run_items
->>>>>>> 285de14d
     fastq_sizes = list(set(fastq_sizes))
 
     # discard 0 sizes to handle the case where lane(s) are empty or failed
