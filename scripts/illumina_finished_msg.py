--- conflicted
+++ resolved
@@ -29,13 +29,9 @@
 from amqplib import client_0_8 as amqp
 import logbook
 
-from bcbio import utils
 from bcbio.solexa import samplesheet
 from bcbio.log import create_log_handler
-<<<<<<< HEAD
-=======
 from bcbio import utils
->>>>>>> c256e6bb
 from bcbio.solexa.flowcell import (get_flowcell_info, get_fastq_dir, get_qseq_dir)
 
 LOG_NAME = os.path.splitext(os.path.basename(__file__))[0]
@@ -140,11 +136,7 @@
     """
     to_check = ["Basecalling_Netcopy_complete_SINGLEREAD.txt",
                 "Basecalling_Netcopy_complete_READ2.txt",
-<<<<<<< HEAD
-                "Basecalling_Netcopy_complete_Read2.txt"]
-=======
                 "Basecalling_Netcopy_complete_Read3.txt"]
->>>>>>> c256e6bb
 
     return reduce(operator.or_,
             [os.path.exists(os.path.join(directory, f)) for f in to_check])
